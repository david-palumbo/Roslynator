--- conflicted
+++ resolved
@@ -63,15 +63,12 @@
             set { _property = value; }
         }
 
-<<<<<<< HEAD
-=======
         public string @string
         {
             get => _property2;
             set => _property2 = value;
         }
 
->>>>>>> 4acebedd
         public static string StaticProperty
         {
             get { return _staticProperty; }
