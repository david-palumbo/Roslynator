﻿// Copyright (c) Josef Pihrt. All rights reserved. Licensed under the Apache License, Version 2.0. See License.txt in the project root for license information.

using System.Collections.Immutable;
using System.Composition;
using System.Threading.Tasks;
using Microsoft.CodeAnalysis;
using Microsoft.CodeAnalysis.CodeActions;
using Microsoft.CodeAnalysis.CodeFixes;
using Microsoft.CodeAnalysis.CSharp.Syntax;
using Roslynator.CSharp.Refactorings;

namespace Roslynator.CSharp.CodeFixes
{
    [ExportCodeFixProvider(LanguageNames.CSharp, Name = nameof(AssignmentExpressionCodeFixProvider))]
    [Shared]
    public class AssignmentExpressionCodeFixProvider : BaseCodeFixProvider
    {
        public sealed override ImmutableArray<string> FixableDiagnosticIds
        {
            get
            {
                return ImmutableArray.Create(
                    DiagnosticIdentifiers.UseCompoundAssignment,
                    DiagnosticIdentifiers.UsePostfixUnaryOperatorInsteadOfAssignment,
                    DiagnosticIdentifiers.RemoveRedundantDelegateCreation,
                    DiagnosticIdentifiers.RemoveRedundantAssignment);
            }
        }

        public sealed override async Task RegisterCodeFixesAsync(CodeFixContext context)
        {
            SyntaxNode root = await context.GetSyntaxRootAsync().ConfigureAwait(false);

            if (!TryFindFirstAncestorOrSelf(root, context.Span, out AssignmentExpressionSyntax assignment))
                return;

            foreach (Diagnostic diagnostic in context.Diagnostics)
            {
                switch (diagnostic.Id)
                {
                    case DiagnosticIdentifiers.UseCompoundAssignment:
                        {
                            var binaryExpression = (BinaryExpressionSyntax)assignment.Right;

                            string operatorText = UseCompoundAssignmentRefactoring.GetCompoundOperatorText(binaryExpression);

                            CodeAction codeAction = CodeAction.Create(
                                $"Use {operatorText} operator",
                                cancellationToken => UseCompoundAssignmentRefactoring.RefactorAsync(context.Document, assignment, cancellationToken),
                                GetEquivalenceKey(diagnostic));

                            context.RegisterCodeFix(codeAction, diagnostic);
                            break;
                        }
                    case DiagnosticIdentifiers.UsePostfixUnaryOperatorInsteadOfAssignment:
                        {
                            string operatorText = UsePostfixUnaryOperatorInsteadOfAssignmentRefactoring.GetOperatorText(assignment);

                            CodeAction codeAction = CodeAction.Create(
                                $"Use {operatorText} operator",
                                c => UsePostfixUnaryOperatorInsteadOfAssignmentRefactoring.RefactorAsync(context.Document, assignment, c),
                                GetEquivalenceKey(diagnostic));

                            context.RegisterCodeFix(codeAction, diagnostic);
                            break;
                        }
                    case DiagnosticIdentifiers.RemoveRedundantDelegateCreation:
                        {
                            CodeAction codeAction = CodeAction.Create(
                                "Remove redundant delegate creation",
                                cancellationToken =>
                                {
                                    return RemoveRedundantDelegateCreationRefactoring.RefactorAsync(
                                        context.Document,
                                        (ObjectCreationExpressionSyntax)assignment.Right,
                                        cancellationToken);
                                },
                                GetEquivalenceKey(diagnostic));
<<<<<<< HEAD
=======

                            context.RegisterCodeFix(codeAction, diagnostic);
                            break;
                        }
                    case DiagnosticIdentifiers.RemoveRedundantAssignment:
                        {
                            CodeAction codeAction = CodeAction.Create(
                                "Remove redundant assignment",
                                cancellationToken =>
                                {
                                    return RemoveRedundantAssignmentRefactoring.RefactorAsync(
                                        context.Document,
                                        assignment,
                                        cancellationToken);
                                },
                                GetEquivalenceKey(diagnostic));
>>>>>>> 4acebedd

                            context.RegisterCodeFix(codeAction, diagnostic);
                            break;
                        }
                }
            }
        }
    }
}<|MERGE_RESOLUTION|>--- conflicted
+++ resolved
@@ -76,8 +76,6 @@
                                         cancellationToken);
                                 },
                                 GetEquivalenceKey(diagnostic));
-<<<<<<< HEAD
-=======
 
                             context.RegisterCodeFix(codeAction, diagnostic);
                             break;
@@ -94,7 +92,6 @@
                                         cancellationToken);
                                 },
                                 GetEquivalenceKey(diagnostic));
->>>>>>> 4acebedd
 
                             context.RegisterCodeFix(codeAction, diagnostic);
                             break;
