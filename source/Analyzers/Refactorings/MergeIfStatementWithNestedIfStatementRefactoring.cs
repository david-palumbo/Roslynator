--- conflicted
+++ resolved
@@ -14,15 +14,9 @@
 {
     internal static class MergeIfStatementWithNestedIfStatementRefactoring
     {
-<<<<<<< HEAD
-        public static void Analyze(SyntaxNodeAnalysisContext context, IfStatementSyntax ifStatement)
-        {
-=======
         public static void AnalyzeIfStatement(SyntaxNodeAnalysisContext context)
         {
             var ifStatement = (IfStatementSyntax)context.Node;
-
->>>>>>> 4acebedd
             if (ifStatement.IsSimpleIf()
                 && CheckCondition(ifStatement.Condition))
             {
