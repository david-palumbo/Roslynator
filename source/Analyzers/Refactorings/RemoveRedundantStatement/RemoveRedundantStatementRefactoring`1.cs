﻿// Copyright (c) Josef Pihrt. All rights reserved. Licensed under the Apache License, Version 2.0. See License.txt in the project root for license information.

using Microsoft.CodeAnalysis;
using Microsoft.CodeAnalysis.CSharp;
using Microsoft.CodeAnalysis.CSharp.Syntax;
using Microsoft.CodeAnalysis.Diagnostics;

namespace Roslynator.CSharp.Refactorings.RemoveRedundantStatement
{
    internal abstract class RemoveRedundantStatementRefactoring<TStatement> where TStatement : StatementSyntax
    {
        public void Analyze(SyntaxNodeAnalysisContext context)
        {
            if (context.Node.SpanContainsDirectives())
                return;

            var statement = (TStatement)context.Node;

            if (!IsFixable(statement))
                return;

            context.ReportDiagnostic(DiagnosticDescriptors.RemoveRedundantStatement, statement);
        }

        protected virtual bool IsFixable(TStatement statement)
        {
            if (!(statement.Parent is BlockSyntax block))
                return false;

            if (!block.Statements.IsLastStatement(statement, skipLocalFunction: true))
                return false;

            SyntaxNode parent = block.Parent;

            StatementSyntax containingStatement = statement;

            while (true)
            {
                if (parent == null)
                    return false;

                SyntaxKind kind = parent.Kind();

                switch (kind)
                {
                    case SyntaxKind.IfStatement:
                        {
                            containingStatement = (StatementSyntax)parent;

                            block = containingStatement.Parent as BlockSyntax;

                            if (block == null)
                                return false;

                            if (!block.Statements.IsLastStatement(containingStatement, skipLocalFunction: true))
                                return false;

                            parent = block.Parent;
                            break;
                        }
                    case SyntaxKind.ElseClause:
                        {
                            parent = ((ElseClauseSyntax)parent).GetTopmostIf();
                            break;
                        }
                    case SyntaxKind.TryStatement:
                        {
                            containingStatement = (TryStatementSyntax)parent;

                            block = containingStatement.Parent as BlockSyntax;

                            if (block == null)
                                return false;

                            if (!block.Statements.IsLastStatement(containingStatement, skipLocalFunction: true))
                                return false;

                            parent = block.Parent;
                            break;
                        }
                    case SyntaxKind.CatchClause:
                        {
                            parent = parent.Parent as TryStatementSyntax;
                            break;
                        }
                    default:
                        {
                            return IsFixable(containingStatement, block, kind);
                        }
                }
            }
        }

<<<<<<< HEAD
        protected virtual bool IsFixable(StatementSyntax statement, BlockSyntax block, SyntaxKind parentKind)
        {
            bool skipLocalFunction = parentKind == SyntaxKind.ConstructorDeclaration
                || parentKind == SyntaxKind.DestructorDeclaration
                || parentKind == SyntaxKind.MethodDeclaration;

            return block.Statements.IsLast(statement);
        }
=======
        protected abstract bool IsFixable(StatementSyntax statement, BlockSyntax block, SyntaxKind parentKind);
>>>>>>> f42e0164
    }
}<|MERGE_RESOLUTION|>--- conflicted
+++ resolved
@@ -27,7 +27,7 @@
             if (!(statement.Parent is BlockSyntax block))
                 return false;
 
-            if (!block.Statements.IsLastStatement(statement, skipLocalFunction: true))
+            if (!block.Statements.IsLast(statement))
                 return false;
 
             SyntaxNode parent = block.Parent;
@@ -52,7 +52,7 @@
                             if (block == null)
                                 return false;
 
-                            if (!block.Statements.IsLastStatement(containingStatement, skipLocalFunction: true))
+                            if (!block.Statements.IsLast(containingStatement))
                                 return false;
 
                             parent = block.Parent;
@@ -72,7 +72,7 @@
                             if (block == null)
                                 return false;
 
-                            if (!block.Statements.IsLastStatement(containingStatement, skipLocalFunction: true))
+                            if (!block.Statements.IsLast(containingStatement))
                                 return false;
 
                             parent = block.Parent;
@@ -91,17 +91,6 @@
             }
         }
 
-<<<<<<< HEAD
-        protected virtual bool IsFixable(StatementSyntax statement, BlockSyntax block, SyntaxKind parentKind)
-        {
-            bool skipLocalFunction = parentKind == SyntaxKind.ConstructorDeclaration
-                || parentKind == SyntaxKind.DestructorDeclaration
-                || parentKind == SyntaxKind.MethodDeclaration;
-
-            return block.Statements.IsLast(statement);
-        }
-=======
         protected abstract bool IsFixable(StatementSyntax statement, BlockSyntax block, SyntaxKind parentKind);
->>>>>>> f42e0164
     }
 }