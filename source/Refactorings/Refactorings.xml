--- conflicted
+++ resolved
@@ -52,11 +52,7 @@
     </Syntaxes>
     <Span>identifier</Span>
   </Refactoring>
-<<<<<<< HEAD
-  <Refactoring Id="RR0008" Identifier="AddDefaultValueToReturnStatement" Title="Add default value to return statement">
-=======
   <Refactoring Id="RR0008" Identifier="AddDefaultValueToReturnStatement" Title="Add default value to return statement" IsObsolete="true">
->>>>>>> 4acebedd
     <Syntaxes>
       <Syntax>return statement without expression</Syntax>
     </Syntaxes>
@@ -118,24 +114,14 @@
       <Syntax>variable declaration</Syntax>
       <Syntax>foreach statement</Syntax>
     </Syntaxes>
-<<<<<<< HEAD
-    <Scope>type</Scope>
-  </Refactoring>
-  <Refactoring Id="RR0019" Identifier="ChangeMemberTypeAccordingToReturnExpression" Title="Change method/property/indexer type according to return expression">
-=======
     <Span>type</Span>
   </Refactoring>
   <Refactoring Id="RR0019" Identifier="ChangeMemberTypeAccordingToReturnExpression" Title="Change method/property/indexer type according to return expression" IsObsolete="true">
->>>>>>> 4acebedd
     <Syntaxes>
       <Syntax>return statement in method/property/indexer</Syntax>
     </Syntaxes>
   </Refactoring>
-<<<<<<< HEAD
-  <Refactoring Id="RR0020" Identifier="ChangeMemberTypeAccordingToYieldReturnExpression" Title="Change method/property/indexer type according to yield return expression">
-=======
   <Refactoring Id="RR0020" Identifier="ChangeMemberTypeAccordingToYieldReturnExpression" Title="Change method/property/indexer type according to yield return expression" IsObsolete="true">
->>>>>>> 4acebedd
     <Syntaxes>
       <Syntax>yield return statement in method/property/indexer</Syntax>
     </Syntaxes>
@@ -145,20 +131,12 @@
       <Syntax>method</Syntax>
     </Syntaxes>
   </Refactoring>
-<<<<<<< HEAD
-  <Refactoring Id="RR0022" Identifier="ChangeTypeAccordingToExpression" Title="Change type according to expression">
-=======
   <Refactoring Id="RR0022" Identifier="ChangeTypeAccordingToExpression" Title="Change type according to expression" IsObsolete="true">
->>>>>>> 4acebedd
     <Syntaxes>
       <Syntax>variable declaration</Syntax>
       <Syntax>foreach statement</Syntax>
     </Syntaxes>
-<<<<<<< HEAD
-    <Scope>type</Scope>
-=======
     <Span>type</Span>
->>>>>>> 4acebedd
     <Images>
       <Image>ChangeTypeAccordingToExpression</Image>
       <Image>ChangeForEachTypeAccordingToExpression</Image>
@@ -169,11 +147,7 @@
       <Syntax>variable declaration</Syntax>
       <Syntax>foreach statetement</Syntax>
     </Syntaxes>
-<<<<<<< HEAD
-    <Scope>type</Scope>
-=======
     <Span>type</Span>
->>>>>>> 4acebedd
   </Refactoring>
   <Refactoring Id="RR0024" Identifier="CheckExpressionForNull" Title="Check expression for null">
     <Syntaxes>
@@ -185,11 +159,7 @@
     <Syntaxes>
       <Syntax>parameter</Syntax>
     </Syntaxes>
-<<<<<<< HEAD
-    <Scope>parameter identifier</Scope>
-=======
     <Span>parameter identifier</Span>
->>>>>>> 4acebedd
   </Refactoring>
   <Refactoring Id="RR0026" Identifier="CollapseToInitializer" Title="Collapse to initalizer">
     <Syntaxes>
@@ -437,11 +407,7 @@
     <Syntaxes>
       <Syntax>class declaration</Syntax>
     </Syntaxes>
-<<<<<<< HEAD
-    <Scope>identifier</Scope>
-=======
     <Span>identifier</Span>
->>>>>>> 4acebedd
   </Refactoring>
   <Refactoring Id="RR0055" Identifier="GenerateCombinedEnumMember" Title="Generate combined enum member">
     <Syntaxes>
@@ -461,26 +427,14 @@
   <Refactoring Id="RR0058" Identifier="GenerateEventInvokingMethod" Title="Generate event invoking method">
     <Syntaxes>
       <Syntax>event</Syntax>
-<<<<<<< HEAD
-    </Syntaxes>
-    <Scope>identifier</Scope>
+    </Syntaxes>
+    <Span>identifier</Span>
   </Refactoring>
   <Refactoring Id="RR0059" Identifier="GenerateSwitchSections" Title="Generate switch sections">
     <Syntaxes>
       <Syntax>switch statement (that is empty or contains only default section)</Syntax>
-=======
->>>>>>> 4acebedd
-    </Syntaxes>
-    <Span>identifier</Span>
-  </Refactoring>
-<<<<<<< HEAD
-=======
-  <Refactoring Id="RR0059" Identifier="GenerateSwitchSections" Title="Generate switch sections">
-    <Syntaxes>
-      <Syntax>switch statement (that is empty or contains only default section)</Syntax>
-    </Syntaxes>
-  </Refactoring>
->>>>>>> 4acebedd
+    </Syntaxes>
+  </Refactoring>
   <Refactoring Id="RR0060" Identifier="InitializeLocalWithDefaultValue" Title="Initialize local with default value">
     <Syntaxes>
       <Syntax>local declaration without initializer</Syntax>
@@ -856,11 +810,7 @@
     </Syntaxes>
     <Span>selected true/false expression</Span>
   </Refactoring>
-<<<<<<< HEAD
-  <Refactoring Id="RR0120" Identifier="UseIfElseInsteadOfConditionalExpression" Title="Use if-else instead of conditional expression">
-=======
   <Refactoring Id="RR0120" Identifier="ReplaceConditionalExpressionWithIfElse" Title="Replace ?: with if-else">
->>>>>>> 4acebedd
     <Syntaxes>
       <Syntax>local declaration statement with conditional expression</Syntax>
       <Syntax>assignment with conditional expression</Syntax>
@@ -890,8 +840,6 @@
     </Samples>
   </Refactoring>
   <Refactoring Id="RR0124" Identifier="ReplaceEqualsExpressionWithStringEquals" Title="Replace equals expression with string.Equals">
-<<<<<<< HEAD
-=======
     <Syntaxes>
       <Syntax>equals expression</Syntax>
       <Syntax>not equals expression</Syntax>
@@ -899,103 +847,54 @@
     <Span>operator</Span>
   </Refactoring>
   <Refactoring Id="RR0125" Identifier="ReplaceEqualsExpressionWithStringIsNullOrEmpty" Title="Replace equals expression with string.IsNullOrEmpty">
->>>>>>> 4acebedd
     <Syntaxes>
       <Syntax>equals expression</Syntax>
       <Syntax>not equals expression</Syntax>
     </Syntaxes>
     <Span>operator</Span>
   </Refactoring>
-<<<<<<< HEAD
-  <Refactoring Id="RR0125" Identifier="ReplaceEqualsExpressionWithStringIsNullOrEmpty" Title="Replace equals expression with string.IsNullOrEmpty">
-=======
   <Refactoring Id="RR0126" Identifier="ReplaceEqualsExpressionWithStringIsNullOrWhiteSpace" Title="Replace equals expression with string.IsNullOrWhiteSpace">
->>>>>>> 4acebedd
     <Syntaxes>
       <Syntax>equals expression</Syntax>
       <Syntax>not equals expression</Syntax>
     </Syntaxes>
     <Span>operator</Span>
   </Refactoring>
-<<<<<<< HEAD
-  <Refactoring Id="RR0126" Identifier="ReplaceEqualsExpressionWithStringIsNullOrWhiteSpace" Title="Replace equals expression with string.IsNullOrWhiteSpace">
-=======
   <Refactoring Id="RR0127" Identifier="ReplaceExpressionWithConstantValue" Title="Replace expression with constant value">
->>>>>>> 4acebedd
     <Syntaxes>
       <Syntax>expression that has constant value</Syntax>
     </Syntaxes>
   </Refactoring>
-<<<<<<< HEAD
-  <Refactoring Id="RR0127" Identifier="ReplaceExpressionWithConstantValue" Title="Replace expression with constant value">
-=======
   <Refactoring Id="RR0128" Identifier="UseConstantInsteadOfField" Title="Use constant instead of field">
->>>>>>> 4acebedd
-    <Syntaxes>
-      <Syntax>expression that has constant value</Syntax>
-    </Syntaxes>
-  </Refactoring>
-<<<<<<< HEAD
-  <Refactoring Id="RR0128" Identifier="UseConstantInsteadOfField" Title="Use constant instead of field">
-=======
+    <Syntaxes>
+      <Syntax>read-only field</Syntax>
+    </Syntaxes>
+  </Refactoring>
   <Refactoring Id="RR0129" Identifier="ReplaceForEachWithFor" Title="Replace foreach statement with for statement">
->>>>>>> 4acebedd
-    <Syntaxes>
-      <Syntax>read-only field</Syntax>
-    </Syntaxes>
-  </Refactoring>
-<<<<<<< HEAD
-  <Refactoring Id="RR0129" Identifier="ReplaceForEachWithFor" Title="Replace foreach statement with for statement">
-=======
+    <Syntaxes>
+      <Syntax>foreach statement</Syntax>
+    </Syntaxes>
+  </Refactoring>
   <Refactoring Id="RR0130" Identifier="ReplaceForWithForEach" Title="Replace for statement with foreach statement">
->>>>>>> 4acebedd
-    <Syntaxes>
-      <Syntax>foreach statement</Syntax>
-    </Syntaxes>
-  </Refactoring>
-<<<<<<< HEAD
-  <Refactoring Id="RR0130" Identifier="ReplaceForWithForEach" Title="Replace for statement with foreach statement">
-=======
+    <Syntaxes>
+      <Syntax>for statement</Syntax>
+    </Syntaxes>
+  </Refactoring>
   <Refactoring Id="RR0131" Identifier="ReplaceForWithWhile" Title="Replace for statement with while statement">
->>>>>>> 4acebedd
     <Syntaxes>
       <Syntax>for statement</Syntax>
     </Syntaxes>
     <Span>for keyword or selected for statement</Span>
   </Refactoring>
-<<<<<<< HEAD
-  <Refactoring Id="RR0131" Identifier="ReplaceForWithWhile" Title="Replace for statement with while statement">
-    <Syntaxes>
-      <Syntax>for statement</Syntax>
-=======
   <Refactoring Id="RR0132" Identifier="ReplaceHexadecimalLiteralWithDecimalLiteral" Title="Replace hexadecimal literal with decimal literal">
     <Syntaxes>
       <Syntax>hexadecimal literal</Syntax>
->>>>>>> 4acebedd
-    </Syntaxes>
-    <Scope>for keyword or selected for statement</Scope>
-  </Refactoring>
-<<<<<<< HEAD
-  <Refactoring Id="RR0132" Identifier="ReplaceHexadecimalLiteralWithDecimalLiteral" Title="Replace hexadecimal literal with decimal literal">
-=======
+    </Syntaxes>
+  </Refactoring>
   <Refactoring Id="RR0133" Identifier="ReplaceIfWithSwitch" Title="Replace if with switch">
->>>>>>> 4acebedd
-    <Syntaxes>
-      <Syntax>hexadecimal literal</Syntax>
-    </Syntaxes>
-<<<<<<< HEAD
-  </Refactoring>
-  <Refactoring Id="RR0133" Identifier="ReplaceIfWithSwitch" Title="Replace if statement with switch statement">
     <Syntaxes>
       <Syntax>if statement</Syntax>
     </Syntaxes>
-    <Scope>top if keyword or selected if statement</Scope>
-  </Refactoring>
-  <Refactoring Id="RR0134" Identifier="ReplaceIncrementOperatorWithDecrementOperator" Title="Replace increment operator with decrement operator">
-    <Syntaxes>
-      <Syntax>prefix/postfix unary expression</Syntax>
-    </Syntaxes>
-=======
     <Span>top if keyword or selected if statement</Span>
     <Samples>
       <Sample>
@@ -1051,7 +950,6 @@
 --i;]]></After>
       </Sample>
     </Samples>
->>>>>>> 4acebedd
   </Refactoring>
   <Refactoring Id="RR0135" Identifier="ReplaceInterpolatedStringWithInterpolationExpression" Title="Replace interpolated string with interpolation expression">
     <Syntaxes>
@@ -1101,11 +999,7 @@
       <Syntax>return statement</Syntax>
       <Syntax>yield return statement</Syntax>
     </Syntaxes>
-<<<<<<< HEAD
-    <Scope>selected statement, yield keyword or return keyword</Scope>
-=======
     <Span>selected statement, yield keyword or return keyword</Span>
->>>>>>> 4acebedd
     <Images>
       <Image>ReplaceReturnStatementWithIfElse</Image>
     </Images>
@@ -1121,9 +1015,6 @@
       <Syntax>string.Format method</Syntax>
     </Syntaxes>
   </Refactoring>
-<<<<<<< HEAD
-  <Refactoring Id="RR0147" Identifier="ReplaceSwitchWithIfElse" Title="Replace switch statement with if-else">
-=======
   <Refactoring Id="RR0147" Identifier="ReplaceSwitchWithIf" Title="Replace switch with if">
     <Syntaxes>
       <Syntax>switch statement</Syntax>
@@ -1136,16 +1027,11 @@
     </Syntaxes>
   </Refactoring>
   <Refactoring Id="RR0149" Identifier="ReplaceVerbatimStringLiteralWithRegularStringLiterals" Title="Replace verbatim string literal with regular string literals">
->>>>>>> 4acebedd
     <Syntaxes>
       <Syntax>multiline verbatim string literal</Syntax>
     </Syntaxes>
   </Refactoring>
-<<<<<<< HEAD
-  <Refactoring Id="RR0148" Identifier="ReplaceVerbatimStringLiteralWithRegularStringLiteral" Title="Replace verbatim string literal with regular string literal">
-=======
   <Refactoring Id="RR0150" Identifier="ReplaceWhileWithDo" Title="Replace while statement with do statement">
->>>>>>> 4acebedd
     <Syntaxes>
       <Syntax>while statement</Syntax>
     </Syntaxes>
@@ -1161,50 +1047,23 @@
       </Sample>
     </Samples>
   </Refactoring>
-<<<<<<< HEAD
-  <Refactoring Id="RR0149" Identifier="ReplaceVerbatimStringLiteralWithRegularStringLiterals" Title="Replace verbatim string literal with regular string literals">
-=======
   <Refactoring Id="RR0151" Identifier="ReplaceWhileWithFor" Title="Replace while statement with for statement">
->>>>>>> 4acebedd
     <Syntaxes>
       <Syntax>while statement</Syntax>
     </Syntaxes>
     <Span>while keyword or selected statement(s)</Span>
   </Refactoring>
-<<<<<<< HEAD
-  <Refactoring Id="RR0150" Identifier="ReplaceWhileWithDo" Title="Replace while statement with do statement">
-=======
   <Refactoring Id="RR0152" Identifier="ReverseForLoop" Title="Reverse for loop">
->>>>>>> 4acebedd
     <Syntaxes>
       <Syntax>for statement</Syntax>
     </Syntaxes>
   </Refactoring>
-<<<<<<< HEAD
-  <Refactoring Id="RR0151" Identifier="ReplaceWhileWithFor" Title="Replace while statement with for statement">
-    <Syntaxes>
-      <Syntax>while statement</Syntax>
-    </Syntaxes>
-    <Scope>while keyword or selected statement(s)</Scope>
-  </Refactoring>
-  <Refactoring Id="RR0152" Identifier="ReverseForLoop" Title="Reverse for loop">
-=======
   <Refactoring Id="RR0153" Identifier="SimplifyIf" Title="Simplify if">
->>>>>>> 4acebedd
     <Syntaxes>
       <Syntax>if statement</Syntax>
     </Syntaxes>
     <Span>top if keyword or selected if statement</Span>
   </Refactoring>
-<<<<<<< HEAD
-  <Refactoring Id="RR0153" Identifier="SimplifyIf" Title="Simplify if">
-    <Syntaxes>
-      <Syntax>if statement</Syntax>
-    </Syntaxes>
-    <Scope>top if keyword or selected if statement</Scope>
-  </Refactoring>
-=======
->>>>>>> 4acebedd
   <Refactoring Id="RR0154" Identifier="SimplifyLambdaExpression" Title="Simplify lambda expression">
     <Syntaxes>
       <Syntax>lambda expression with block with single single-line statement</Syntax>
@@ -1219,11 +1078,7 @@
       <Syntax>interface declarations</Syntax>
       <Syntax>enum declarations</Syntax>
     </Syntaxes>
-<<<<<<< HEAD
-    <Scope>selected member declarations</Scope>
-=======
     <Span>selected member declarations</Span>
->>>>>>> 4acebedd
     <Images>
       <Image>SortMembersByKind</Image>
       <Image>SortMembersByName</Image>
@@ -1272,11 +1127,7 @@
     <Syntaxes>
       <Syntax>if statement</Syntax>
     </Syntaxes>
-<<<<<<< HEAD
-    <Scope>top if keyword or selected if statement</Scope>
-=======
     <Span>top if keyword or selected if statement</Span>
->>>>>>> 4acebedd
   </Refactoring>
   <Refactoring Id="RR0163" Identifier="Uncomment" Title="Uncomment">
     <Syntaxes>
@@ -1292,31 +1143,19 @@
     <Syntaxes>
       <Syntax>if statement</Syntax>
     </Syntaxes>
-<<<<<<< HEAD
-    <Scope>top if keyword or selected if statement</Scope>
-=======
     <Span>top if keyword or selected if statement</Span>
->>>>>>> 4acebedd
   </Refactoring>
   <Refactoring Id="RR0166" Identifier="UseConditionalExpressionInsteadOfIf" Title="Use conditional expression instead of if">
     <Syntaxes>
       <Syntax>if statement</Syntax>
     </Syntaxes>
-<<<<<<< HEAD
-    <Scope>top if keyword or selected if statement</Scope>
-=======
     <Span>top if keyword or selected if statement</Span>
->>>>>>> 4acebedd
   </Refactoring>
   <Refactoring Id="RR0167" Identifier="UseElementAccessInsteadOfEnumerableMethod" Title="Use element access instead of 'First/Last'ElementAt' method">
     <Syntaxes>
       <Syntax>First/Last/ElementAt method invocation</Syntax>
     </Syntaxes>
-<<<<<<< HEAD
-    <Scope>method name</Scope>
-=======
     <Span>method name</Span>
->>>>>>> 4acebedd
   </Refactoring>
   <Refactoring Id="RR0168" Identifier="UseEmptyStringLiteralInsteadOfStringEmpty" Title="Use &quot;&quot; instead of string.Empty">
     <Syntaxes>
@@ -1343,20 +1182,6 @@
       <Syntax>empty string literal</Syntax>
     </Syntaxes>
   </Refactoring>
-<<<<<<< HEAD
-  <Refactoring Id="RR0170" Identifier="UseLambdaExpressionInsteadOfAnonymousMethod" Title="Use lambda expression instead of anonymous method">
-    <Syntaxes>
-      <Syntax>anonymous method</Syntax>
-    </Syntaxes>
-    <Scope>delegate keyword</Scope>
-  </Refactoring>
-  <Refactoring Id="RR0171" Identifier="UseStringEmptyInsteadOfEmptyStringLiteral" Title="Use string.Empty instead of &quot;&quot;" IsEnabledByDefault="false">
-    <Syntaxes>
-      <Syntax>empty string literal</Syntax>
-    </Syntaxes>
-  </Refactoring>
-=======
->>>>>>> 4acebedd
   <Refactoring Id="RR0172" Identifier="WrapInCondition" Title="Wrap in condition">
     <Syntaxes>
       <Syntax>selected statements</Syntax>
@@ -1403,11 +1228,7 @@
       <Syntax>struct declaration</Syntax>
       <Syntax>interface declaration</Syntax>
     </Syntaxes>
-<<<<<<< HEAD
-    <Scope>base list</Scope>
-=======
     <Span>base list</Span>
->>>>>>> 4acebedd
   </Refactoring>
   <Refactoring Id="RR0180" Identifier="InlineUsingStatic" Title="Inline using static">
     <Syntaxes>
@@ -1434,18 +1255,12 @@
     <Syntaxes>
       <Syntax>if statement that has logical or expression as a condition</Syntax>
     </Syntaxes>
-<<<<<<< HEAD
-    <Scope>top if keyword or selected if statement</Scope>
-=======
     <Span>top if keyword or selected if statement</Span>
->>>>>>> 4acebedd
   </Refactoring>
   <Refactoring Id="RR0185" Identifier="ReplaceObjectCreationWithDefaultValue" Title="Replace object creation with default value">
     <Syntaxes>
       <Syntax>object creation expression</Syntax>
     </Syntaxes>
-<<<<<<< HEAD
-=======
     <Samples>
       <Sample>
         <Before><![CDATA[var x = new object();]]></Before>
@@ -1456,7 +1271,6 @@
         <After><![CDATA[object[] arr = null;]]></After>
       </Sample>
     </Samples>
->>>>>>> 4acebedd
   </Refactoring>
   <Refactoring Id="RR0186" Identifier="ChangeAccessibility" Title="Change accessibility">
     <Syntaxes>
@@ -1467,8 +1281,6 @@
     <Syntaxes>
       <Syntax>type parameter constraint clause</Syntax>
     </Syntaxes>
-<<<<<<< HEAD
-=======
     <Samples>
       <Sample>
         <Before><![CDATA[private void Foo<T1, T2, T3>() where T1 : class where T2 : class where T3 : class
@@ -1482,14 +1294,11 @@
 }]]></After>
       </Sample>
     </Samples>
->>>>>>> 4acebedd
   </Refactoring>
   <Refactoring Id="RR0188" Identifier="ReplaceForEachWithForAndReverseLoop" Title="Replace foreach with for and reverse loop" IsEnabledByDefault="false">
     <Syntaxes>
       <Syntax>foreach statement</Syntax>
     </Syntaxes>
-<<<<<<< HEAD
-=======
     <Samples>
       <Sample>
         <Before><![CDATA[foreach (object item in items)
@@ -1502,15 +1311,11 @@
 }]]></After>
       </Sample>
     </Samples>
->>>>>>> 4acebedd
   </Refactoring>
   <Refactoring Id="RR0189" Identifier="ReduceIfNesting" Title="Reduce if nesting">
     <Syntaxes>
       <Syntax>if statement</Syntax>
     </Syntaxes>
-<<<<<<< HEAD
-    <Scope>if keyword</Scope>
-=======
     <Span>if keyword</Span>
     <Samples>
       <Sample>
@@ -1550,24 +1355,17 @@
 Foo3();]]></After>
       </Sample>
     </Samples>
->>>>>>> 4acebedd
   </Refactoring>
   <Refactoring Id="RR0190" Identifier="ReplaceIfElseWithIfReturn" Title="Replace if-else with if-return">
     <Syntaxes>
       <Syntax>if statement</Syntax>
     </Syntaxes>
-<<<<<<< HEAD
-    <Scope>selected if statement or if keyword</Scope>
-=======
     <Span>selected if statement or if keyword</Span>
->>>>>>> 4acebedd
   </Refactoring>
   <Refactoring Id="RR0191" Identifier="UseCSharp6DictionaryInitializer" Title="Use C# 6.0 dictionary initializer">
     <Syntaxes>
       <Syntax>collection initializer</Syntax>
     </Syntaxes>
-<<<<<<< HEAD
-=======
     <Samples>
       <Sample>
         <Before><![CDATA[var dic = new Dictionary<int, string>() { { 0, "0" } };]]></Before>
@@ -1676,6 +1474,5 @@
 }]]></After>
       </Sample>
     </Samples>
->>>>>>> 4acebedd
   </Refactoring>
 </Refactorings>