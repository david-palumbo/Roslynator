﻿// Copyright (c) Josef Pihrt. All rights reserved. Licensed under the Apache License, Version 2.0. See License.txt in the project root for license information.

using System.Threading.Tasks;
using Microsoft.CodeAnalysis.CSharp.Syntax;
using Roslynator.CSharp.Refactorings.ReplaceStatementWithIf;

namespace Roslynator.CSharp.Refactorings
{
    internal static class ReturnStatementRefactoring
    {
        public static async Task ComputeRefactoringsAsync(RefactoringContext context, ReturnStatementSyntax returnStatement)
        {
            ExpressionSyntax expression = returnStatement.Expression;

            if (expression != null)
            {
<<<<<<< HEAD
                if (context.IsAnyRefactoringEnabled(
                    RefactoringIdentifiers.ChangeMemberTypeAccordingToReturnExpression,
                    RefactoringIdentifiers.AddCastExpression,
                    RefactoringIdentifiers.CallToMethod))
                {
=======
                if (context.IsRefactoringEnabled(RefactoringIdentifiers.CallToMethod))
>>>>>>> 4acebedd
                    await ReturnExpressionRefactoring.ComputeRefactoringsAsync(context, expression).ConfigureAwait(false);

                if (context.IsRefactoringEnabled(RefactoringIdentifiers.ReplaceStatementWithIfElse)
                    && (context.Span.IsEmptyAndContainedInSpan(returnStatement.ReturnKeyword)
                        || context.Span.IsBetweenSpans(returnStatement)))
                {
                    await ReplaceStatementWithIfStatementRefactoring.ReplaceReturnWithIfElse.ComputeRefactoringAsync(context, returnStatement).ConfigureAwait(false);
                }
            }
        }
    }
}<|MERGE_RESOLUTION|>--- conflicted
+++ resolved
@@ -14,15 +14,7 @@
 
             if (expression != null)
             {
-<<<<<<< HEAD
-                if (context.IsAnyRefactoringEnabled(
-                    RefactoringIdentifiers.ChangeMemberTypeAccordingToReturnExpression,
-                    RefactoringIdentifiers.AddCastExpression,
-                    RefactoringIdentifiers.CallToMethod))
-                {
-=======
                 if (context.IsRefactoringEnabled(RefactoringIdentifiers.CallToMethod))
->>>>>>> 4acebedd
                     await ReturnExpressionRefactoring.ComputeRefactoringsAsync(context, expression).ConfigureAwait(false);
 
                 if (context.IsRefactoringEnabled(RefactoringIdentifiers.ReplaceStatementWithIfElse)
