--- conflicted
+++ resolved
@@ -12,13 +12,7 @@
             if (SelectedStatementsRefactoring.IsAnyRefactoringEnabled(context)
                 && StatementsSelection.TryCreate(block, context.Span, out StatementsSelection selectedStatements))
             {
-<<<<<<< HEAD
-                StatementContainerSelection selectedStatements;
-                if (StatementContainerSelection.TryCreate(block, context.Span, out selectedStatements))
-                    await SelectedStatementsRefactoring.ComputeRefactoringAsync(context, selectedStatements).ConfigureAwait(false);
-=======
                 await SelectedStatementsRefactoring.ComputeRefactoringAsync(context, selectedStatements).ConfigureAwait(false);
->>>>>>> 4acebedd
             }
         }
     }
