﻿// Copyright (c) Josef Pihrt. All rights reserved. Licensed under the Apache License, Version 2.0. See License.txt in the project root for license information.

using System.Threading;
using System.Threading.Tasks;
using Microsoft.CodeAnalysis;
using Microsoft.CodeAnalysis.CSharp;
using Microsoft.CodeAnalysis.CSharp.Syntax;
using static Roslynator.CSharp.CSharpFactory;

namespace Roslynator.CSharp.Refactorings
{
    internal static class PostfixUnaryExpressionRefactoring
    {
        public static void ComputeRefactorings(RefactoringContext context, PostfixUnaryExpressionSyntax postfixUnaryExpression)
        {
            if (!context.Span.IsEmptyAndContainedInSpanOrBetweenSpans(postfixUnaryExpression.OperatorToken))
                return;

            switch (postfixUnaryExpression.Kind())
            {
                case SyntaxKind.PostIncrementExpression:
                    {
                        InvertPostIncrement(context, postfixUnaryExpression);
                        ReplacePostIncrementWithPreIncrement(context, postfixUnaryExpression);
                        break;
                    }

                case SyntaxKind.PostDecrementExpression:
                    {
                        InvertPostDecrement(context, postfixUnaryExpression);
                        ReplacePostDecrementWithPreDecrement(context, postfixUnaryExpression);
                        break;
                    }
            }
        }

        private static void ReplacePostIncrementWithPreIncrement(RefactoringContext context, PostfixUnaryExpressionSyntax postIncrement)
        {
            if (!context.IsRefactoringEnabled(RefactoringIdentifiers.ReplacePrefixOperatorWithPostfixOperator))
                return;

            ExpressionSyntax operand = postIncrement.Operand;

            if (operand == null)
                return;

            PrefixUnaryExpressionSyntax preIncrement = PreIncrementExpression(operand.WithoutTrivia())
                .WithTriviaFrom(postIncrement)
                .WithFormatterAnnotation();

            context.RegisterRefactoring(
                $"Replace '{postIncrement}' with '{preIncrement}'",
                cancellationToken => ChangePostIncrementToPreIncrementAsync(context.Document, postIncrement, preIncrement, cancellationToken));
        }

        private static void InvertPostIncrement(RefactoringContext context, PostfixUnaryExpressionSyntax postIncrement)
        {
<<<<<<< HEAD
            if (context.IsRefactoringEnabled(RefactoringIdentifiers.ReplaceIncrementOperatorWithDecrementOperator))
            {
                PostfixUnaryExpressionSyntax postDecrement = postIncrement
                    .WithOperatorToken(MinusMinusToken())
                    .WithTriviaFrom(postIncrement)
                    .WithFormatterAnnotation();

                context.RegisterRefactoring(
                    $"Replace '{postIncrement}' with '{postDecrement}'",
                    cancellationToken => ChangePostIncrementToPostDecrementAsync(context.Document, postIncrement, postDecrement, cancellationToken));
            }
=======
            if (!context.IsRefactoringEnabled(RefactoringIdentifiers.InvertPrefixOrPostfixUnaryOperator))
                return;

            PostfixUnaryExpressionSyntax postDecrement = postIncrement
                .WithOperatorToken(MinusMinusToken())
                .WithTriviaFrom(postIncrement)
                .WithFormatterAnnotation();

            context.RegisterRefactoring(
                $"Invert {postIncrement.OperatorToken}",
                cancellationToken => ChangePostIncrementToPostDecrementAsync(context.Document, postIncrement, postDecrement, cancellationToken));
>>>>>>> 4acebedd
        }

        private static void ReplacePostDecrementWithPreDecrement(RefactoringContext context, PostfixUnaryExpressionSyntax postDecrement)
        {
            if (!context.IsRefactoringEnabled(RefactoringIdentifiers.ReplacePrefixOperatorWithPostfixOperator))
                return;

            ExpressionSyntax operand = postDecrement.Operand;

            if (operand == null)
                return;

            PrefixUnaryExpressionSyntax preDecrement = PreDecrementExpression(operand.WithoutTrivia())
                .WithTriviaFrom(postDecrement)
                .WithFormatterAnnotation();

            context.RegisterRefactoring(
                $"Replace '{postDecrement}' with '{preDecrement}'",
                cancellationToken => ChangePostDecrementToPreDecrementAsync(context.Document, postDecrement, preDecrement, cancellationToken));
        }

        private static void InvertPostDecrement(RefactoringContext context, PostfixUnaryExpressionSyntax postDecrement)
        {
<<<<<<< HEAD
            if (context.IsRefactoringEnabled(RefactoringIdentifiers.ReplaceIncrementOperatorWithDecrementOperator))
            {
                PostfixUnaryExpressionSyntax postIncrement = postDecrement
                    .WithOperatorToken(PlusPlusToken())
                    .WithTriviaFrom(postDecrement)
                    .WithFormatterAnnotation();

                context.RegisterRefactoring(
                    $"Replace '{postDecrement}' with '{postIncrement}'",
                    cancellationToken => ChangePostDecrementToPostIncrementAsync(context.Document, postDecrement, postIncrement, cancellationToken));
            }
=======
            if (!context.IsRefactoringEnabled(RefactoringIdentifiers.InvertPrefixOrPostfixUnaryOperator))
                return;

            PostfixUnaryExpressionSyntax postIncrement = postDecrement
                .WithOperatorToken(PlusPlusToken())
                .WithTriviaFrom(postDecrement)
                .WithFormatterAnnotation();

            context.RegisterRefactoring(
                $"Invert {postDecrement.OperatorToken}",
                cancellationToken => ChangePostDecrementToPostIncrementAsync(context.Document, postDecrement, postIncrement, cancellationToken));
>>>>>>> 4acebedd
        }

        private static Task<Document> ChangePostIncrementToPreIncrementAsync(
            Document document,
            PostfixUnaryExpressionSyntax postIncrement,
            PrefixUnaryExpressionSyntax preIncrement,
            CancellationToken cancellationToken = default(CancellationToken))
        {
            return document.ReplaceNodeAsync(postIncrement, preIncrement, cancellationToken);
        }

        private static Task<Document> ChangePostIncrementToPostDecrementAsync(
            Document document,
            PostfixUnaryExpressionSyntax postIncrement,
            PostfixUnaryExpressionSyntax postDecrement,
            CancellationToken cancellationToken = default(CancellationToken))
        {
            return document.ReplaceNodeAsync(postIncrement, postDecrement, cancellationToken);
        }

        private static Task<Document> ChangePostDecrementToPreDecrementAsync(
            Document document,
            PostfixUnaryExpressionSyntax postDecrement,
            PrefixUnaryExpressionSyntax preDecrement,
            CancellationToken cancellationToken = default(CancellationToken))
        {
            return document.ReplaceNodeAsync(postDecrement, preDecrement, cancellationToken);
        }

        private static Task<Document> ChangePostDecrementToPostIncrementAsync(
            Document document,
            PostfixUnaryExpressionSyntax postDecrement,
            PostfixUnaryExpressionSyntax postIncrement,
            CancellationToken cancellationToken = default(CancellationToken))
        {
            return document.ReplaceNodeAsync(postDecrement, postIncrement, cancellationToken);
        }
    }
}<|MERGE_RESOLUTION|>--- conflicted
+++ resolved
@@ -55,19 +55,6 @@
 
         private static void InvertPostIncrement(RefactoringContext context, PostfixUnaryExpressionSyntax postIncrement)
         {
-<<<<<<< HEAD
-            if (context.IsRefactoringEnabled(RefactoringIdentifiers.ReplaceIncrementOperatorWithDecrementOperator))
-            {
-                PostfixUnaryExpressionSyntax postDecrement = postIncrement
-                    .WithOperatorToken(MinusMinusToken())
-                    .WithTriviaFrom(postIncrement)
-                    .WithFormatterAnnotation();
-
-                context.RegisterRefactoring(
-                    $"Replace '{postIncrement}' with '{postDecrement}'",
-                    cancellationToken => ChangePostIncrementToPostDecrementAsync(context.Document, postIncrement, postDecrement, cancellationToken));
-            }
-=======
             if (!context.IsRefactoringEnabled(RefactoringIdentifiers.InvertPrefixOrPostfixUnaryOperator))
                 return;
 
@@ -79,7 +66,6 @@
             context.RegisterRefactoring(
                 $"Invert {postIncrement.OperatorToken}",
                 cancellationToken => ChangePostIncrementToPostDecrementAsync(context.Document, postIncrement, postDecrement, cancellationToken));
->>>>>>> 4acebedd
         }
 
         private static void ReplacePostDecrementWithPreDecrement(RefactoringContext context, PostfixUnaryExpressionSyntax postDecrement)
@@ -103,19 +89,6 @@
 
         private static void InvertPostDecrement(RefactoringContext context, PostfixUnaryExpressionSyntax postDecrement)
         {
-<<<<<<< HEAD
-            if (context.IsRefactoringEnabled(RefactoringIdentifiers.ReplaceIncrementOperatorWithDecrementOperator))
-            {
-                PostfixUnaryExpressionSyntax postIncrement = postDecrement
-                    .WithOperatorToken(PlusPlusToken())
-                    .WithTriviaFrom(postDecrement)
-                    .WithFormatterAnnotation();
-
-                context.RegisterRefactoring(
-                    $"Replace '{postDecrement}' with '{postIncrement}'",
-                    cancellationToken => ChangePostDecrementToPostIncrementAsync(context.Document, postDecrement, postIncrement, cancellationToken));
-            }
-=======
             if (!context.IsRefactoringEnabled(RefactoringIdentifiers.InvertPrefixOrPostfixUnaryOperator))
                 return;
 
@@ -127,7 +100,6 @@
             context.RegisterRefactoring(
                 $"Invert {postDecrement.OperatorToken}",
                 cancellationToken => ChangePostDecrementToPostIncrementAsync(context.Document, postDecrement, postIncrement, cancellationToken));
->>>>>>> 4acebedd
         }
 
         private static Task<Document> ChangePostIncrementToPreIncrementAsync(
