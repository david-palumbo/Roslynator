﻿// Copyright (c) Josef Pihrt. All rights reserved. Licensed under the Apache License, Version 2.0. See License.txt in the project root for license information.

using System.Threading;
using System.Threading.Tasks;
using Microsoft.CodeAnalysis;
using Microsoft.CodeAnalysis.CSharp;
using Microsoft.CodeAnalysis.CSharp.Syntax;
using Microsoft.CodeAnalysis.Text;

namespace Roslynator.CSharp.Refactorings
{
    internal static class NegateBinaryExpressionRefactoring
    {
        public static void ComputeRefactoring(RefactoringContext context, BinaryExpressionSyntax binaryExpression)
        {
            if (CanRefactor(binaryExpression))
            {
                binaryExpression = GetBinaryExpression(binaryExpression, context.Span);

                if (binaryExpression != null)
                {
                    context.RegisterRefactoring(
                        "Negate binary expression",
                        cancellationToken => RefactorAsync(context.Document, binaryExpression, cancellationToken));
                }
            }
        }

        private static bool CanRefactor(SyntaxNode node)
        {
            if (node?.IsKind(
                    SyntaxKind.LogicalAndExpression,
                    SyntaxKind.LogicalOrExpression,
                    SyntaxKind.BitwiseAndExpression,
                    SyntaxKind.BitwiseOrExpression) == true)
            {
                var binaryExpression = (BinaryExpressionSyntax)node;

                return binaryExpression.Left?.IsMissing == false
                    && binaryExpression.Right?.IsMissing == false;
            }

            return false;
        }

        private static BinaryExpressionSyntax GetBinaryExpression(BinaryExpressionSyntax binaryExpression, TextSpan span)
        {
            if (span.IsEmpty)
                return GetTopmostExpression(binaryExpression);

            if (span.IsBetweenSpans(binaryExpression))
                return binaryExpression;

            return null;
        }

        internal static BinaryExpressionSyntax GetTopmostExpression(BinaryExpressionSyntax binaryExpression)
        {
            SyntaxNode parent = binaryExpression.Parent;

            while (CanRefactor(parent))
            {
                binaryExpression = (BinaryExpressionSyntax)parent;
                parent = parent.Parent;
            }

            return binaryExpression;
        }

        public static Task<Document> RefactorAsync(
            Document document,
            BinaryExpressionSyntax binaryExpression,
            CancellationToken cancellationToken = default(CancellationToken))
        {
<<<<<<< HEAD
            ExpressionSyntax newNode = Negator.LogicallyNegate(binaryExpression)
                .WithFormatterAnnotation();
=======
            SemanticModel semanticModel = await document.GetSemanticModelAsync(cancellationToken).ConfigureAwait(false);

            ExpressionSyntax newNode = CSharpUtility.LogicallyNegate(binaryExpression, semanticModel, cancellationToken);

            newNode = newNode.WithFormatterAnnotation();
>>>>>>> 4acebedd

            return document.ReplaceNodeAsync(binaryExpression, newNode, cancellationToken);
        }
    }
}<|MERGE_RESOLUTION|>--- conflicted
+++ resolved
@@ -67,23 +67,18 @@
             return binaryExpression;
         }
 
-        public static Task<Document> RefactorAsync(
+        public static async Task<Document> RefactorAsync(
             Document document,
             BinaryExpressionSyntax binaryExpression,
             CancellationToken cancellationToken = default(CancellationToken))
         {
-<<<<<<< HEAD
-            ExpressionSyntax newNode = Negator.LogicallyNegate(binaryExpression)
-                .WithFormatterAnnotation();
-=======
             SemanticModel semanticModel = await document.GetSemanticModelAsync(cancellationToken).ConfigureAwait(false);
 
             ExpressionSyntax newNode = CSharpUtility.LogicallyNegate(binaryExpression, semanticModel, cancellationToken);
 
             newNode = newNode.WithFormatterAnnotation();
->>>>>>> 4acebedd
 
-            return document.ReplaceNodeAsync(binaryExpression, newNode, cancellationToken);
+            return await document.ReplaceNodeAsync(binaryExpression, newNode, cancellationToken).ConfigureAwait(false);
         }
     }
 }