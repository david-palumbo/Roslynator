﻿// Copyright (c) Josef Pihrt. All rights reserved. Licensed under the Apache License, Version 2.0. See License.txt in the project root for license information.

using System.Threading;
using System.Threading.Tasks;
using Microsoft.CodeAnalysis;
using Microsoft.CodeAnalysis.CSharp;
using Microsoft.CodeAnalysis.CSharp.Syntax;

namespace Roslynator.CSharp.Refactorings
{
    internal static class ReplaceAnyWithAllOrAllWithAnyRefactoring
    {
        public static async Task ComputeRefactoringAsync(RefactoringContext context, InvocationExpressionSyntax invocation)
        {
            SemanticModel semanticModel = await context.GetSemanticModelAsync().ConfigureAwait(false);

            if (!ComputeRefactoring(context, invocation, semanticModel, "Any", "All"))
                ComputeRefactoring(context, invocation, semanticModel, "All", "Any");
        }

        private static bool ComputeRefactoring(
            RefactoringContext context,
            InvocationExpressionSyntax invocation,
            SemanticModel semanticModel,
            string fromMethodName,
            string toMethodName)
        {
<<<<<<< HEAD
            MethodInfo methodInfo;
            if (semanticModel.TryGetExtensionMethodInfo(invocation, out methodInfo, ExtensionMethodKind.None, context.CancellationToken)
=======
            if (semanticModel.TryGetExtensionMethodInfo(invocation, out MethodInfo methodInfo, ExtensionMethodKind.None, context.CancellationToken)
>>>>>>> 4acebedd
                && methodInfo.IsLinqExtensionOfIEnumerableOfTWithPredicate(fromMethodName))
            {
                ExpressionSyntax expression = GetExpression(invocation);

                if (expression != null)
                {
                    context.RegisterRefactoring(
                        $"Replace '{fromMethodName}' with '{toMethodName}'",
                        cancellationToken =>
                        {
                            return RefactorAsync(
                                context.Document,
                                invocation,
                                toMethodName,
                                expression,
                                cancellationToken);
                        });

                    return true;
                }
            }

            return false;
        }

        private static ExpressionSyntax GetExpression(InvocationExpressionSyntax invocation)
        {
            ExpressionSyntax expression = invocation
                .ArgumentList?
                .Arguments
                .Last()
                .Expression;

            switch (expression?.Kind())
            {
                case SyntaxKind.SimpleLambdaExpression:
                case SyntaxKind.ParenthesizedLambdaExpression:
                    {
                        return ((LambdaExpressionSyntax)expression).Body as ExpressionSyntax;
                    }
            }

            return null;
        }

        public static Task<Document> RefactorAsync(
            Document document,
            InvocationExpressionSyntax invocationExpression,
            string memberName,
            ExpressionSyntax expression,
            CancellationToken cancellationToken = default(CancellationToken))
        {
            var memberAccessExpression = (MemberAccessExpressionSyntax)invocationExpression.Expression;

            MemberAccessExpressionSyntax newMemberAccessExpression = memberAccessExpression
                .WithName(SyntaxFactory.IdentifierName(memberName).WithTriviaFrom(memberAccessExpression.Name));

            SemanticModel semanticModel = await document.GetSemanticModelAsync(cancellationToken).ConfigureAwait(false);

            InvocationExpressionSyntax newNode = invocationExpression
<<<<<<< HEAD
                .ReplaceNode(expression, Negator.LogicallyNegate(expression))
=======
                .ReplaceNode(expression, CSharpUtility.LogicallyNegate(expression, semanticModel, cancellationToken))
>>>>>>> 4acebedd
                .WithExpression(newMemberAccessExpression);

            return document.ReplaceNodeAsync(invocationExpression, newNode, cancellationToken);
        }
    }
}<|MERGE_RESOLUTION|>--- conflicted
+++ resolved
@@ -25,12 +25,7 @@
             string fromMethodName,
             string toMethodName)
         {
-<<<<<<< HEAD
-            MethodInfo methodInfo;
-            if (semanticModel.TryGetExtensionMethodInfo(invocation, out methodInfo, ExtensionMethodKind.None, context.CancellationToken)
-=======
             if (semanticModel.TryGetExtensionMethodInfo(invocation, out MethodInfo methodInfo, ExtensionMethodKind.None, context.CancellationToken)
->>>>>>> 4acebedd
                 && methodInfo.IsLinqExtensionOfIEnumerableOfTWithPredicate(fromMethodName))
             {
                 ExpressionSyntax expression = GetExpression(invocation);
@@ -76,7 +71,7 @@
             return null;
         }
 
-        public static Task<Document> RefactorAsync(
+        public static async Task<Document> RefactorAsync(
             Document document,
             InvocationExpressionSyntax invocationExpression,
             string memberName,
@@ -91,14 +86,10 @@
             SemanticModel semanticModel = await document.GetSemanticModelAsync(cancellationToken).ConfigureAwait(false);
 
             InvocationExpressionSyntax newNode = invocationExpression
-<<<<<<< HEAD
-                .ReplaceNode(expression, Negator.LogicallyNegate(expression))
-=======
                 .ReplaceNode(expression, CSharpUtility.LogicallyNegate(expression, semanticModel, cancellationToken))
->>>>>>> 4acebedd
                 .WithExpression(newMemberAccessExpression);
 
-            return document.ReplaceNodeAsync(invocationExpression, newNode, cancellationToken);
+            return await document.ReplaceNodeAsync(invocationExpression, newNode, cancellationToken).ConfigureAwait(false);
         }
     }
 }