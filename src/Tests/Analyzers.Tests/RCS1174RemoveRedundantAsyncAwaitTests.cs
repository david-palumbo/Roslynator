--- conflicted
+++ resolved
@@ -21,11 +21,6 @@
 
         public override CodeFixProvider FixProvider { get; } = new RemoveRedundantAsyncAwaitCodeFixProvider();
 
-<<<<<<< HEAD
-        public override CodeVerificationOptions Options { get; }
-
-=======
->>>>>>> 932835c8
         [Fact, Trait(Traits.Analyzer, DiagnosticIdentifiers.RemoveRedundantAsyncAwait)]
         public async Task Test_Method_Body_ReturnAwait()
         {
@@ -724,24 +719,6 @@
 ");
         }
 
-<<<<<<< HEAD
-        //TODO: CS1997
-        //[Fact, Trait(Traits.Analyzer, DiagnosticIdentifiers.RemoveRedundantAsyncAwait)]
-//        public async Task TestNoDiagnostic_Method_ReturnsTask()
-//        {
-//            await VerifyNoDiagnosticAsync(@"
-//using System.Threading.Tasks;
-
-//class C
-//{
-//    async Task DoAsync()
-//    {
-//        return await DoAsync();
-//    }
-//}
-//");
-//        }
-=======
         [Fact, Trait(Traits.Analyzer, DiagnosticIdentifiers.RemoveRedundantAsyncAwait)]
         public async Task TestNoDiagnostic_Method_ReturnsTask()
         {
@@ -757,7 +734,6 @@
 }
 ", options: Options.AddAllowedCompilerDiagnosticId(CompilerDiagnosticIdentifiers.SinceMethodIsAsyncMethodThatReturnsTaskReturnKeywordMustNotBeFollowedByObjectExpression));
         }
->>>>>>> 932835c8
 
         [Fact, Trait(Traits.Analyzer, DiagnosticIdentifiers.RemoveRedundantAsyncAwait)]
         public async Task TestNoDiagnostic_ReturnTypeAndAwaitTypeDoNotEqual()
