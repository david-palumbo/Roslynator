--- conflicted
+++ resolved
@@ -153,10 +153,7 @@
 ");
         }
 
-<<<<<<< HEAD
-        [Theory, Trait(Traits.Analyzer, DiagnosticIdentifiers.RemoveRedundantParentheses)]
-=======
-        [Fact]
+        [Fact, Trait(Traits.Analyzer, DiagnosticIdentifiers.RemoveRedundantParentheses)]
         public async Task Test_ArrayRankSpecifier()
         {
             await VerifyDiagnosticAndFixAsync(@"
@@ -178,8 +175,6 @@
 ");
         }
 
-        [Theory]
->>>>>>> ea7eb884
         [InlineData("while ([|(|]true)) { }", "while (true) { }")]
         [InlineData("do { } while ([|(|]true));", "do { } while (true);")]
         [InlineData("using ([|(|](IDisposable)null)) { }", "using ((IDisposable)null) { }")]
@@ -248,10 +243,7 @@
 ", fromData, toData);
         }
 
-<<<<<<< HEAD
-        [Fact, Trait(Traits.Analyzer, DiagnosticIdentifiers.RemoveRedundantParentheses)]
-=======
-        [Theory]
+        [Theory, Trait(Traits.Analyzer, DiagnosticIdentifiers.RemoveRedundantParentheses)]
         [InlineData("[|(|]f) == [|(|]true)", "f == true")]
         [InlineData("[|(|]f) != [|(|]true)", "f != true")]
         public async Task Test_EqualsNotEquals(string fromData, string toData)
@@ -269,7 +261,7 @@
 ", fromData, toData);
         }
 
-        [Theory]
+        [Theory, Trait(Traits.Analyzer, DiagnosticIdentifiers.RemoveRedundantParentheses)]
         [InlineData("[|(|]i) > [|(|]0)", "i > 0")]
         [InlineData("[|(|]i) >= [|(|]0)", "i >= 0")]
         [InlineData("[|(|]i) < [|(|]0)", "i < 0")]
@@ -289,7 +281,7 @@
 ", fromData, toData);
         }
 
-        [Theory]
+        [Theory, Trait(Traits.Analyzer, DiagnosticIdentifiers.RemoveRedundantParentheses)]
         [InlineData("[|(|]i) * [|(|]0)", "i * 0")]
         [InlineData("[|(|]i) % [|(|]0)", "i % 0")]
         [InlineData("[|(|]i) / [|(|]0)", "i / 0")]
@@ -319,7 +311,7 @@
 ", fromData, toData);
         }
 
-        [Theory]
+        [Theory, Trait(Traits.Analyzer, DiagnosticIdentifiers.RemoveRedundantParentheses)]
         [InlineData("[|(|]i * 0) * i", "i * 0 * i")]
         [InlineData("[|(|]i % 0) % i", "i % 0 % i")]
         [InlineData("[|(|]i / 0) / i", "i / 0 / i")]
@@ -349,8 +341,6 @@
 ", fromData, toData);
         }
 
-        [Fact]
->>>>>>> ea7eb884
         public async Task TestNoDiagnostic_AssignmentInInitializer()
         {
             await VerifyNoDiagnosticAsync(@"
@@ -418,7 +408,7 @@
 ");
         }
 
-        [Fact]
+        [Fact, Trait(Traits.Analyzer, DiagnosticIdentifiers.RemoveRedundantParentheses)]
         public async Task TestNoDiagnostic_BinaryExpressionChain_ParenthesizedRight()
         {
             await VerifyNoDiagnosticAsync(@"
