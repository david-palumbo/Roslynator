﻿// Copyright (c) Josef Pihrt. All rights reserved. Licensed under the Apache License, Version 2.0. See License.txt in the project root for license information.

using System;
using System.Collections.Generic;
using System.Collections.Immutable;
using System.Diagnostics;
using System.Linq;
using System.Threading;
using System.Threading.Tasks;
using Microsoft.CodeAnalysis;
using Microsoft.CodeAnalysis.CodeActions;
using Microsoft.CodeAnalysis.CodeRefactorings;
using Microsoft.CodeAnalysis.Text;
using Roslynator.Tests.Text;
using Xunit;
using static Roslynator.Tests.CompilerDiagnosticVerifier;

namespace Roslynator.Tests
{
    [DebuggerDisplay("{DebuggerDisplay,nq}")]
    public abstract class CodeRefactoringVerifier : CodeVerifier
    {
        public abstract string RefactoringId { get; }

        public abstract CodeRefactoringProvider RefactoringProvider { get; }

        [DebuggerBrowsable(DebuggerBrowsableState.Never)]
        private string DebuggerDisplay
        {
            get { return $"{RefactoringId} {RefactoringProvider.GetType().Name}"; }
        }

        public async Task VerifyRefactoringAsync(
            string source,
            string expected,
            string equivalenceKey,
            string[] additionalSources = null,
            CodeVerificationOptions options = null,
            CancellationToken cancellationToken = default(CancellationToken))
        {
            TestSourceTextAnalysis analysis = TestSourceText.GetSpans(source, reverse: true);

            await VerifyRefactoringAsync(
                source: analysis.Source,
                expected: expected,
                spans: analysis.Spans.Select(f => f.Span),
                equivalenceKey: equivalenceKey,
                additionalSources: additionalSources,
                options: options,
                cancellationToken: cancellationToken).ConfigureAwait(false);
        }

        public async Task VerifyRefactoringAsync(
            string theory,
            string beforeData,
            string afterData,
            string equivalenceKey,
            CodeVerificationOptions options = null,
            CancellationToken cancellationToken = default(CancellationToken))
        {
            (string source, string expected, TextSpan span) = TestSourceText.ReplaceSpan(theory, beforeData, afterData);

            TestSourceTextAnalysis analysis = TestSourceText.GetSpans(source, reverse: true);

            if (analysis.Spans.Any())
            {
                await VerifyRefactoringAsync(
                    source: analysis.Source,
                    expected: expected,
                    spans: analysis.Spans.Select(f => f.Span),
                    equivalenceKey: equivalenceKey,
                    options: options,
                    cancellationToken: cancellationToken).ConfigureAwait(false);
            }
            else
            {
                await VerifyRefactoringAsync(
                    source: source,
                    expected: expected,
                    span: span,
                    equivalenceKey: equivalenceKey,
                    options: options,
                    cancellationToken: cancellationToken).ConfigureAwait(false);
            }
        }

        public async Task VerifyRefactoringAsync(
            string source,
            string expected,
            IEnumerable<TextSpan> spans,
            string equivalenceKey,
            string[] additionalSources = null,
            CodeVerificationOptions options = null,
            CancellationToken cancellationToken = default(CancellationToken))
        {
<<<<<<< HEAD
            await VerifyRefactoringAsync(
                source: source,
                expected: expected,
                spans: ImmutableArray.Create(span),
                equivalenceKey: equivalenceKey,
                additionalSources: additionalSources,
                options: options,
                cancellationToken: cancellationToken).ConfigureAwait(false);
=======
            foreach (TextSpan span in spans)
            {
                await VerifyRefactoringAsync(
                    source: source,
                    expected: expected,
                    span,
                    equivalenceKey: equivalenceKey,
                    additionalSources: additionalSources,
                    cancellationToken: cancellationToken).ConfigureAwait(false);
            }
>>>>>>> 9fa1f252
        }

        public async Task VerifyRefactoringAsync(
            string source,
            string expected,
            TextSpan span,
            string equivalenceKey,
            string[] additionalSources = null,
            CodeVerificationOptions options = null,
            CancellationToken cancellationToken = default(CancellationToken))
        {
            Document document = CreateDocument(source, additionalSources ?? Array.Empty<string>());

            SemanticModel semanticModel = await document.GetSemanticModelAsync(cancellationToken).ConfigureAwait(false);

            ImmutableArray<Diagnostic> compilerDiagnostics = semanticModel.GetDiagnostics(cancellationToken: cancellationToken);

<<<<<<< HEAD
            if (options == null)
                options = Options;

            VerifyCompilerDiagnostics(compilerDiagnostics, options);

            foreach (TextSpan span in spans)
            {
                CodeAction action = null;

                var context = new CodeRefactoringContext(
                    document,
                    span,
                    a =>
=======
            VerifyCompilerDiagnostics(compilerDiagnostics);
            CodeAction action = null;

            var context = new CodeRefactoringContext(
                document,
                span,
                a =>
                {
                    if (equivalenceKey == null
                        || string.Equals(a.EquivalenceKey, equivalenceKey, StringComparison.Ordinal))
>>>>>>> 9fa1f252
                    {
                        if (action == null)
                            action = a;
                    }
                },
                CancellationToken.None);

            await RefactoringProvider.ComputeRefactoringsAsync(context).ConfigureAwait(false);

            Assert.True(action != null, "No code refactoring has been registered.");

            document = await document.ApplyCodeActionAsync(action).ConfigureAwait(false);

            semanticModel = await document.GetSemanticModelAsync(cancellationToken).ConfigureAwait(false);

            ImmutableArray<Diagnostic> newCompilerDiagnostics = semanticModel.GetDiagnostics(cancellationToken: cancellationToken);

<<<<<<< HEAD
                VerifyCompilerDiagnostics(newCompilerDiagnostics, options);

                if (!options.AllowNewCompilerDiagnostics)
                    VerifyNoNewCompilerDiagnostics(compilerDiagnostics, newCompilerDiagnostics, options);
            }
=======
            VerifyCompilerDiagnostics(newCompilerDiagnostics);

            if (!Options.AllowNewCompilerDiagnostics)
                VerifyNoNewCompilerDiagnostics(compilerDiagnostics, newCompilerDiagnostics);
>>>>>>> 9fa1f252

            string actual = await document.ToFullStringAsync(simplify: true, format: true).ConfigureAwait(false);

            Assert.Equal(expected, actual);
        }

        public async Task VerifyNoRefactoringAsync(
            string source,
            string equivalenceKey,
            CodeVerificationOptions options = null,
            CancellationToken cancellationToken = default(CancellationToken))
        {
            TestSourceTextAnalysis analysis = TestSourceText.GetSpans(source, reverse: true);

            await VerifyNoRefactoringAsync(
                source: analysis.Source,
                spans: analysis.Spans.Select(f => f.Span),
                equivalenceKey: equivalenceKey,
                options: options,
                cancellationToken: cancellationToken).ConfigureAwait(false);
        }

        public async Task VerifyNoRefactoringAsync(
            string source,
            TextSpan span,
            string equivalenceKey,
            CodeVerificationOptions options = null,
            CancellationToken cancellationToken = default(CancellationToken))
        {
            await VerifyNoRefactoringAsync(
                source,
                ImmutableArray.Create(span),
                equivalenceKey,
                options,
                cancellationToken).ConfigureAwait(false);
        }

        public async Task VerifyNoRefactoringAsync(
            string source,
            IEnumerable<TextSpan> spans,
            string equivalenceKey,
            CodeVerificationOptions options = null,
            CancellationToken cancellationToken = default(CancellationToken))
        {
            Document document = CreateDocument(source);

            SemanticModel semanticModel = await document.GetSemanticModelAsync(cancellationToken).ConfigureAwait(false);

            ImmutableArray<Diagnostic> compilerDiagnostics = semanticModel.GetDiagnostics(cancellationToken: cancellationToken);

            if (options == null)
                options = Options;

            VerifyCompilerDiagnostics(compilerDiagnostics, options);

            foreach (TextSpan span in spans)
            {
                var context = new CodeRefactoringContext(
                    document,
                    span,
                    a =>
                    {
                        if (equivalenceKey == null
                            || string.Equals(a.EquivalenceKey, equivalenceKey, StringComparison.Ordinal))
                        {
                            Assert.True(false, "Expected no code refactoring.");
                        }
                    },
                    CancellationToken.None);

                await RefactoringProvider.ComputeRefactoringsAsync(context).ConfigureAwait(false);
            }
        }
    }
}<|MERGE_RESOLUTION|>--- conflicted
+++ resolved
@@ -93,16 +93,6 @@
             CodeVerificationOptions options = null,
             CancellationToken cancellationToken = default(CancellationToken))
         {
-<<<<<<< HEAD
-            await VerifyRefactoringAsync(
-                source: source,
-                expected: expected,
-                spans: ImmutableArray.Create(span),
-                equivalenceKey: equivalenceKey,
-                additionalSources: additionalSources,
-                options: options,
-                cancellationToken: cancellationToken).ConfigureAwait(false);
-=======
             foreach (TextSpan span in spans)
             {
                 await VerifyRefactoringAsync(
@@ -111,9 +101,9 @@
                     span,
                     equivalenceKey: equivalenceKey,
                     additionalSources: additionalSources,
+                    options: options,
                     cancellationToken: cancellationToken).ConfigureAwait(false);
             }
->>>>>>> 9fa1f252
         }
 
         public async Task VerifyRefactoringAsync(
@@ -131,22 +121,10 @@
 
             ImmutableArray<Diagnostic> compilerDiagnostics = semanticModel.GetDiagnostics(cancellationToken: cancellationToken);
 
-<<<<<<< HEAD
             if (options == null)
                 options = Options;
 
             VerifyCompilerDiagnostics(compilerDiagnostics, options);
-
-            foreach (TextSpan span in spans)
-            {
-                CodeAction action = null;
-
-                var context = new CodeRefactoringContext(
-                    document,
-                    span,
-                    a =>
-=======
-            VerifyCompilerDiagnostics(compilerDiagnostics);
             CodeAction action = null;
 
             var context = new CodeRefactoringContext(
@@ -156,7 +134,6 @@
                 {
                     if (equivalenceKey == null
                         || string.Equals(a.EquivalenceKey, equivalenceKey, StringComparison.Ordinal))
->>>>>>> 9fa1f252
                     {
                         if (action == null)
                             action = a;
@@ -174,18 +151,10 @@
 
             ImmutableArray<Diagnostic> newCompilerDiagnostics = semanticModel.GetDiagnostics(cancellationToken: cancellationToken);
 
-<<<<<<< HEAD
-                VerifyCompilerDiagnostics(newCompilerDiagnostics, options);
-
-                if (!options.AllowNewCompilerDiagnostics)
-                    VerifyNoNewCompilerDiagnostics(compilerDiagnostics, newCompilerDiagnostics, options);
-            }
-=======
-            VerifyCompilerDiagnostics(newCompilerDiagnostics);
-
-            if (!Options.AllowNewCompilerDiagnostics)
-                VerifyNoNewCompilerDiagnostics(compilerDiagnostics, newCompilerDiagnostics);
->>>>>>> 9fa1f252
+            VerifyCompilerDiagnostics(newCompilerDiagnostics, options);
+
+            if (!options.AllowNewCompilerDiagnostics)
+                VerifyNoNewCompilerDiagnostics(compilerDiagnostics, newCompilerDiagnostics, options);
 
             string actual = await document.ToFullStringAsync(simplify: true, format: true).ConfigureAwait(false);
 
