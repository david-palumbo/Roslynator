--- conflicted
+++ resolved
@@ -35,11 +35,7 @@
         string s = [|a + b + c|];
     }
 }";
-<<<<<<< HEAD
-            SpanParserResult analysis = SpanParser.Default.GetSpans(s);
-=======
-            SpanParserResult result = SpanParser.Default.GetSpans(s);
->>>>>>> 485f24f1
+            SpanParserResult result = SpanParser.Default.GetSpans(s);
 
             BinaryExpressionSyntax be = CSharpSyntaxTree.ParseText(result.Text).GetRoot().FirstDescendant<BinaryExpressionSyntax>();
             var be2 = (BinaryExpressionSyntax)be.Left;
@@ -63,11 +59,7 @@
         string s = a + b + [|c + d|];
     }
 }";
-<<<<<<< HEAD
-            SpanParserResult analysis = SpanParser.Default.GetSpans(s);
-=======
-            SpanParserResult result = SpanParser.Default.GetSpans(s);
->>>>>>> 485f24f1
+            SpanParserResult result = SpanParser.Default.GetSpans(s);
 
             BinaryExpressionSyntax be = CSharpSyntaxTree.ParseText(result.Text).GetRoot().FirstDescendant<BinaryExpressionSyntax>();
             var be2 = (BinaryExpressionSyntax)be.Left;
@@ -90,11 +82,7 @@
         string s = a + [|b + c|] + d;
     }
 }";
-<<<<<<< HEAD
-            SpanParserResult analysis = SpanParser.Default.GetSpans(s);
-=======
-            SpanParserResult result = SpanParser.Default.GetSpans(s);
->>>>>>> 485f24f1
+            SpanParserResult result = SpanParser.Default.GetSpans(s);
 
             BinaryExpressionSyntax be = CSharpSyntaxTree.ParseText(result.Text).GetRoot().FirstDescendant<BinaryExpressionSyntax>();
             be = (BinaryExpressionSyntax)be.Left;
@@ -118,11 +106,7 @@
         string s = a + [|b|];
     }
 }";
-<<<<<<< HEAD
-            SpanParserResult analysis = SpanParser.Default.GetSpans(s);
-=======
-            SpanParserResult result = SpanParser.Default.GetSpans(s);
->>>>>>> 485f24f1
+            SpanParserResult result = SpanParser.Default.GetSpans(s);
 
             BinaryExpressionSyntax be = CSharpSyntaxTree.ParseText(result.Text).GetRoot().FirstDescendant<BinaryExpressionSyntax>();
 
@@ -143,11 +127,7 @@
         string s = [|a|] + b;
     }
 }";
-<<<<<<< HEAD
-            SpanParserResult analysis = SpanParser.Default.GetSpans(s);
-=======
-            SpanParserResult result = SpanParser.Default.GetSpans(s);
->>>>>>> 485f24f1
+            SpanParserResult result = SpanParser.Default.GetSpans(s);
 
             BinaryExpressionSyntax be = CSharpSyntaxTree.ParseText(result.Text).GetRoot().FirstDescendant<BinaryExpressionSyntax>();
 
@@ -182,11 +162,7 @@
         string s = [|a + b + c|];
     }
 }";
-<<<<<<< HEAD
-            SpanParserResult analysis = SpanParser.Default.GetSpans(s);
-=======
-            SpanParserResult result = SpanParser.Default.GetSpans(s);
->>>>>>> 485f24f1
+            SpanParserResult result = SpanParser.Default.GetSpans(s);
 
             BinaryExpressionSyntax be = CSharpSyntaxTree.ParseText(result.Text).GetRoot().FirstDescendant<BinaryExpressionSyntax>();
             var be2 = (BinaryExpressionSyntax)be.Left;
@@ -210,11 +186,7 @@
         string s = a + b + [|c + d|];
     }
 }";
-<<<<<<< HEAD
-            SpanParserResult analysis = SpanParser.Default.GetSpans(s);
-=======
-            SpanParserResult result = SpanParser.Default.GetSpans(s);
->>>>>>> 485f24f1
+            SpanParserResult result = SpanParser.Default.GetSpans(s);
 
             BinaryExpressionSyntax be = CSharpSyntaxTree.ParseText(result.Text).GetRoot().FirstDescendant<BinaryExpressionSyntax>();
             var be2 = (BinaryExpressionSyntax)be.Left;
@@ -237,11 +209,7 @@
         string s = a + [|b + c|] + d;
     }
 }";
-<<<<<<< HEAD
-            SpanParserResult analysis = SpanParser.Default.GetSpans(s);
-=======
-            SpanParserResult result = SpanParser.Default.GetSpans(s);
->>>>>>> 485f24f1
+            SpanParserResult result = SpanParser.Default.GetSpans(s);
 
             BinaryExpressionSyntax be = CSharpSyntaxTree.ParseText(result.Text).GetRoot().FirstDescendant<BinaryExpressionSyntax>();
             be = (BinaryExpressionSyntax)be.Left;
@@ -265,11 +233,7 @@
         string s = a + [|b|];
     }
 }";
-<<<<<<< HEAD
-            SpanParserResult analysis = SpanParser.Default.GetSpans(s);
-=======
-            SpanParserResult result = SpanParser.Default.GetSpans(s);
->>>>>>> 485f24f1
+            SpanParserResult result = SpanParser.Default.GetSpans(s);
 
             BinaryExpressionSyntax be = CSharpSyntaxTree.ParseText(result.Text).GetRoot().FirstDescendant<BinaryExpressionSyntax>();
 
@@ -290,11 +254,7 @@
         string s = [|a|] + b;
     }
 }";
-<<<<<<< HEAD
-            SpanParserResult analysis = SpanParser.Default.GetSpans(s);
-=======
-            SpanParserResult result = SpanParser.Default.GetSpans(s);
->>>>>>> 485f24f1
+            SpanParserResult result = SpanParser.Default.GetSpans(s);
 
             BinaryExpressionSyntax be = CSharpSyntaxTree.ParseText(result.Text).GetRoot().FirstDescendant<BinaryExpressionSyntax>();
 
