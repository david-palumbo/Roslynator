--- conflicted
+++ resolved
@@ -14,11 +14,7 @@
             get;
         }
 
-<<<<<<< HEAD
         = "RCS1245";
-=======
-        = "RCS1237";
->>>>>>> 77a8de71
         protected override void Fill(ICollection<BaseModel> analyzers)
         {
             analyzers.Clear();
@@ -231,12 +227,9 @@
             analyzers.Add(new BaseModel("RCS1233", "Use short-circuiting operator.", !IsEnabled("RCS1233")));
             analyzers.Add(new BaseModel("RCS1234", "Duplicate enum value.", !IsEnabled("RCS1234")));
             analyzers.Add(new BaseModel("RCS1235", "Optimize method call.", !IsEnabled("RCS1235")));
-<<<<<<< HEAD
-            analyzers.Add(new BaseModel("RCS1245", "Remove unnecessary new line.", !IsEnabled("RCS1245")));
-=======
             analyzers.Add(new BaseModel("RCS1236", "Use exception filter.", !IsEnabled("RCS1236")));
             analyzers.Add(new BaseModel("RCS1237", "Use bit shift operator.", !IsEnabled("RCS1237")));
->>>>>>> 77a8de71
+            analyzers.Add(new BaseModel("RCS1245", "Remove unnecessary new line.", !IsEnabled("RCS1245")));
         }
     }
 }