--- conflicted
+++ resolved
@@ -81,11 +81,7 @@
             helpLinkUri:        AnalyzerOptionIdentifiers.RemoveNewLineBetweenClosingBraceAndWhileKeyword, 
             customTags:         Array.Empty<string>());
 
-<<<<<<< HEAD
-        /// <summary>RCS0053i</summary>
-=======
         /// <summary>RCS0052i</summary>
->>>>>>> 9c78c7b7
         public static readonly DiagnosticDescriptor AddNewLineAfterEqualsSignInsteadOfBeforeIt = DiagnosticDescriptorFactory.Default.Create(
             id:                 AnalyzerOptionIdentifiers.AddNewLineAfterEqualsSignInsteadOfBeforeIt, 
             title:              "Add newline after equals sign instead of before it.", 
