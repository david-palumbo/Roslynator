﻿// Copyright (c) Josef Pihrt. All rights reserved. Licensed under the Apache License, Version 2.0. See License.txt in the project root for license information.

using System.Collections.Generic;
using System.Collections.Immutable;
using System.Globalization;
using System.IO;
using System.Linq;
using System.Threading;
using System.Xml.Linq;
using Microsoft.CodeAnalysis;
using Roslynator.FindSymbols;

namespace Roslynator.Documentation
{
    public sealed class DocumentationModel
    {
        private ImmutableDictionary<string, CultureInfo> _cultures = ImmutableDictionary<string, CultureInfo>.Empty;

        private ImmutableDictionary<IAssemblySymbol, Compilation> _compilationMap;

        private readonly Dictionary<ISymbol, SymbolDocumentationData> _symbolData;

        private readonly Dictionary<IAssemblySymbol, XmlDocumentation> _xmlDocumentations;

        private ImmutableArray<string> _additionalXmlDocumentationPaths;

        private ImmutableArray<XmlDocumentation> _additionalXmlDocumentations;

        internal DocumentationModel(
            Compilation compilation,
            IEnumerable<IAssemblySymbol> assemblies,
            SymbolFilterOptions filter,
            IEnumerable<string> additionalXmlDocumentationPaths = null)
        {
            Compilations = ImmutableArray.Create(compilation);
            Assemblies = ImmutableArray.CreateRange(assemblies);
            Filter = filter;

            _symbolData = new Dictionary<ISymbol, SymbolDocumentationData>();
            _xmlDocumentations = new Dictionary<IAssemblySymbol, XmlDocumentation>();

            if (additionalXmlDocumentationPaths != null)
                _additionalXmlDocumentationPaths = additionalXmlDocumentationPaths.ToImmutableArray();
        }

        internal DocumentationModel(
            IEnumerable<Compilation> compilations,
            SymbolFilterOptions filter,
            IEnumerable<string> additionalXmlDocumentationPaths = null)
        {
            Compilations = compilations.ToImmutableArray();
            Assemblies = compilations.Select(f => f.Assembly).ToImmutableArray();
            Filter = filter;

            _symbolData = new Dictionary<ISymbol, SymbolDocumentationData>();
            _xmlDocumentations = new Dictionary<IAssemblySymbol, XmlDocumentation>();

            if (additionalXmlDocumentationPaths != null)
                _additionalXmlDocumentationPaths = additionalXmlDocumentationPaths.ToImmutableArray();
        }

        public ImmutableArray<Compilation> Compilations { get; }

        public ImmutableArray<IAssemblySymbol> Assemblies { get; }

        public IEnumerable<INamedTypeSymbol> Types
        {
            get { return Assemblies.SelectMany(f => f.GetTypes(typeSymbol => IsVisible(typeSymbol))); }
        }

        internal SymbolFilterOptions Filter { get; }

        public bool IsVisible(ISymbol symbol) => Filter.IsMatch(symbol);

        public IEnumerable<INamedTypeSymbol> GetDerivedTypes(INamedTypeSymbol typeSymbol)
        {
            if (typeSymbol.TypeKind.Is(TypeKind.Class, TypeKind.Interface)
                && !typeSymbol.IsStatic)
            {
                foreach (INamedTypeSymbol symbol in Types)
                {
                    if (symbol.BaseType?.OriginalDefinition.Equals(typeSymbol) == true)
                        yield return symbol;

                    foreach (INamedTypeSymbol interfaceSymbol in symbol.Interfaces)
                    {
                        if (interfaceSymbol.OriginalDefinition.Equals(typeSymbol))
                            yield return symbol;
                    }
                }
            }
        }

        public IEnumerable<INamedTypeSymbol> GetAllDerivedTypes(INamedTypeSymbol typeSymbol)
        {
            if (typeSymbol.TypeKind.Is(TypeKind.Class, TypeKind.Interface)
                && !typeSymbol.IsStatic)
            {
                foreach (INamedTypeSymbol symbol in Types)
                {
                    if (symbol.InheritsFrom(typeSymbol, includeInterfaces: true))
                        yield return symbol;
                }
            }
        }

        public IEnumerable<IMethodSymbol> GetExtensionMethods()
        {
            foreach (INamedTypeSymbol typeSymbol in Types)
            {
                if (typeSymbol.MightContainExtensionMethods)
                {
                    foreach (ISymbol member in GetTypeModel(typeSymbol).Members)
                    {
                        if (member.Kind == SymbolKind.Method
                            && member.IsStatic
                            && IsVisible(member))
                        {
                            var methodSymbol = (IMethodSymbol)member;

                            if (methodSymbol.IsExtensionMethod)
                                yield return methodSymbol;
                        }
                    }
                }
            }
        }

        public IEnumerable<IMethodSymbol> GetExtensionMethods(INamedTypeSymbol typeSymbol)
        {
            foreach (INamedTypeSymbol symbol in Types)
            {
                if (symbol.MightContainExtensionMethods)
                {
                    foreach (ISymbol member in GetTypeModel(symbol).Members)
                    {
                        if (member.Kind == SymbolKind.Method
                            && member.IsStatic
                            && IsVisible(member))
                        {
                            var methodSymbol = (IMethodSymbol)member;

                            if (methodSymbol.IsExtensionMethod)
                            {
                                ITypeSymbol typeSymbol2 = GetExtendedType(methodSymbol);

                                if (typeSymbol == typeSymbol2)
                                    yield return methodSymbol;
                            }
                        }
                    }
                }
            }
        }

        public IEnumerable<INamedTypeSymbol> GetExtendedExternalTypes()
        {
            return Iterator().Distinct();

            IEnumerable<INamedTypeSymbol> Iterator()
            {
                foreach (IMethodSymbol methodSymbol in GetExtensionMethods())
                {
                    INamedTypeSymbol typeSymbol = GetExternalSymbol(methodSymbol);

                    if (typeSymbol != null)
                        yield return typeSymbol;
                }
            }

            INamedTypeSymbol GetExternalSymbol(IMethodSymbol methodSymbol)
            {
                INamedTypeSymbol type = GetExtendedType(methodSymbol);

                if (type == null)
                    return null;

                foreach (IAssemblySymbol assembly in Assemblies)
                {
<<<<<<< HEAD
                    if (type.ContainingAssembly.Identity.Equals(assembly))
=======
                    if (type.ContainingAssembly.Identity.Equals(assembly.Identity))
>>>>>>> abc76960
                        return null;
                }

                return type;
            }
        }

        private static INamedTypeSymbol GetExtendedType(IMethodSymbol methodSymbol)
        {
            ITypeSymbol type = methodSymbol.Parameters[0].Type.OriginalDefinition;

            switch (type.Kind)
            {
                case SymbolKind.NamedType:
                    return (INamedTypeSymbol)type;
                case SymbolKind.TypeParameter:
                    return GetTypeParameterConstraintClass((ITypeParameterSymbol)type);
            }

            return null;

            INamedTypeSymbol GetTypeParameterConstraintClass(ITypeParameterSymbol typeParameter)
            {
                foreach (ITypeSymbol constraintType in typeParameter.ConstraintTypes)
                {
                    if (constraintType.TypeKind == TypeKind.Class)
                    {
                        return (INamedTypeSymbol)constraintType;
                    }
                    else if (constraintType.TypeKind == TypeKind.TypeParameter)
                    {
                        return GetTypeParameterConstraintClass((ITypeParameterSymbol)constraintType);
                    }
                }

                return null;
            }
        }

        public bool IsExternal(ISymbol symbol)
        {
            foreach (IAssemblySymbol assembly in Assemblies)
            {
                if (symbol.ContainingAssembly.Identity.Equals(assembly.Identity))
                    return false;
            }

            return true;
        }

        public TypeDocumentationModel GetTypeModel(INamedTypeSymbol typeSymbol)
        {
            if (_symbolData.TryGetValue(typeSymbol, out SymbolDocumentationData data)
                && data.Model != null)
            {
                return (TypeDocumentationModel)data.Model;
            }

            var typeModel = new TypeDocumentationModel(typeSymbol, Filter);

            _symbolData[typeSymbol] = data.WithModel(typeModel);

            return typeModel;
        }

        internal ISymbol GetFirstSymbolForDeclarationId(string id)
        {
            if (Compilations.Length == 1)
                return DocumentationCommentId.GetFirstSymbolForDeclarationId(id, Compilations[0]);

            foreach (Compilation compilation in Compilations)
            {
                ISymbol symbol = DocumentationCommentId.GetFirstSymbolForDeclarationId(id, compilation);

                if (symbol != null)
                    return symbol;
            }

            return null;
        }

        internal ISymbol GetFirstSymbolForReferenceId(string id)
        {
            if (Compilations.Length == 1)
                return DocumentationCommentId.GetFirstSymbolForReferenceId(id, Compilations[0]);

            foreach (Compilation compilation in Compilations)
            {
                ISymbol symbol = DocumentationCommentId.GetFirstSymbolForReferenceId(id, compilation);

                if (symbol != null)
                    return symbol;
            }

            return null;
        }

        public SymbolXmlDocumentation GetXmlDocumentation(ISymbol symbol, string preferredCultureName = null)
        {
            if (_symbolData.TryGetValue(symbol, out SymbolDocumentationData data)
                && data.XmlDocumentation != null)
            {
                if (object.ReferenceEquals(data.XmlDocumentation, SymbolXmlDocumentation.Default))
                    return null;

                return data.XmlDocumentation;
            }

            IAssemblySymbol assembly = FindAssembly();

            if (assembly != null)
            {
                SymbolXmlDocumentation xmlDocumentation = GetXmlDocumentation(assembly, preferredCultureName)?.GetXmlDocumentation(symbol);

                if (xmlDocumentation != null)
                {
                    _symbolData[symbol] = data.WithXmlDocumentation(xmlDocumentation);
                    return xmlDocumentation;
                }

                CultureInfo preferredCulture = null;

                if (preferredCultureName != null
                    && !_cultures.TryGetValue(preferredCultureName, out preferredCulture))
                {
                    preferredCulture = ImmutableInterlocked.GetOrAdd(ref _cultures, preferredCultureName, f => new CultureInfo(f));
                }

                string xml = symbol.GetDocumentationCommentXml(preferredCulture: preferredCulture, expandIncludes: true);

                if (!string.IsNullOrEmpty(xml))
                {
                    xml = XmlDocumentation.Unindent(xml);

                    XElement element = XElement.Parse(xml, LoadOptions.PreserveWhitespace);

                    xmlDocumentation = new SymbolXmlDocumentation(symbol, element);

                    _symbolData[symbol] = data.WithXmlDocumentation(xmlDocumentation);
                    return xmlDocumentation;
                }
            }

            if (!_additionalXmlDocumentationPaths.IsDefault)
            {
                if (_additionalXmlDocumentations.IsDefault)
                {
                    _additionalXmlDocumentations = _additionalXmlDocumentationPaths
                        .Select(f => XmlDocumentation.Load(f))
                        .ToImmutableArray();
                }

                string commentId = symbol.GetDocumentationCommentId();

                foreach (XmlDocumentation xmlDocumentation in _additionalXmlDocumentations)
                {
                    SymbolXmlDocumentation documentation = xmlDocumentation.GetXmlDocumentation(symbol, commentId);

                    if (documentation != null)
                    {
                        _symbolData[symbol] = data.WithXmlDocumentation(documentation);
                        return documentation;
                    }
                }
            }

            _symbolData[symbol] = data.WithXmlDocumentation(SymbolXmlDocumentation.Default);
            return null;

            IAssemblySymbol FindAssembly()
            {
                foreach (IAssemblySymbol a in Assemblies)
                {
                    if (symbol.ContainingAssembly.Identity.Equals(a.Identity))
                        return a;
                }

                return null;
            }
        }

        private XmlDocumentation GetXmlDocumentation(IAssemblySymbol assembly, string preferredCultureName = null)
        {
            if (!_xmlDocumentations.TryGetValue(assembly, out XmlDocumentation xmlDocumentation))
            {
                if (Assemblies.Contains(assembly))
                {
                    Compilation compilation = FindCompilation(assembly);

                    MetadataReference metadataReference = compilation.GetMetadataReference(assembly);

                    if (metadataReference is PortableExecutableReference portableExecutableReference)
                    {
                        string path = portableExecutableReference.FilePath;

                        if (preferredCultureName != null)
                        {
                            path = Path.GetDirectoryName(path);

                            path = Path.Combine(path, preferredCultureName);

                            if (Directory.Exists(path))
                            {
                                string fileName = Path.ChangeExtension(Path.GetFileNameWithoutExtension(path), "xml");

                                path = Path.Combine(path, fileName);

                                if (File.Exists(path))
                                    xmlDocumentation = XmlDocumentation.Load(path);
                            }
                        }

                        if (xmlDocumentation == null)
                        {
                            path = Path.ChangeExtension(path, "xml");

                            if (File.Exists(path))
                                xmlDocumentation = XmlDocumentation.Load(path);
                        }
                    }
                }

                _xmlDocumentations[assembly] = xmlDocumentation;
            }

            return xmlDocumentation;
        }

        private Compilation FindCompilation(IAssemblySymbol assembly)
        {
            if (Compilations.Length == 1)
                return Compilations[0];

            if (_compilationMap == null)
                Interlocked.CompareExchange(ref _compilationMap, Compilations.ToImmutableDictionary(f => f.Assembly, f => f), null);

            return _compilationMap[assembly];
        }

        private readonly struct SymbolDocumentationData
        {
            public SymbolDocumentationData(
                object model,
                SymbolXmlDocumentation xmlDocumentation)
            {
                Model = model;
                XmlDocumentation = xmlDocumentation;
            }

            public object Model { get; }

            public SymbolXmlDocumentation XmlDocumentation { get; }

            public SymbolDocumentationData WithModel(object model)
            {
                return new SymbolDocumentationData(model, XmlDocumentation);
            }

            public SymbolDocumentationData WithXmlDocumentation(SymbolXmlDocumentation xmlDocumentation)
            {
                return new SymbolDocumentationData(Model, xmlDocumentation);
            }
        }
    }
}<|MERGE_RESOLUTION|>--- conflicted
+++ resolved
@@ -177,11 +177,7 @@
 
                 foreach (IAssemblySymbol assembly in Assemblies)
                 {
-<<<<<<< HEAD
-                    if (type.ContainingAssembly.Identity.Equals(assembly))
-=======
                     if (type.ContainingAssembly.Identity.Equals(assembly.Identity))
->>>>>>> abc76960
                         return null;
                 }
 
